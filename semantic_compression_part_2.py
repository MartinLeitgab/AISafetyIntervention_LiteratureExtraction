# pyright: standard
#TODO rename file and move to appropriate location
from falkordb import FalkorDB, Graph, Path, Node, Edge


from typing import List, Set, Optional
from config import load_settings
import os
import json
from typing import List, Set
from dataclasses import dataclass, field
import re
from pathlib import Path as PathLibPath
from openai import OpenAI
from os import environ

import dotenv
dotenv.load_dotenv()

SETTINGS = load_settings()

@dataclass
class MergeSet:
    """
    A set of node IDs to be merged, along with a rationale for the merge decision.
    Each MergeSet should contain at least two node IDs.
    Each node ID should be unique across all MergeSets, ensuring no node ID appears in more than one set.
    """
    nodes: Set[int]
    rationale: str
    parameters: dict = field(default_factory=dict)
    def to_dict(self):
        """Convert the MergeSet to a dictionary for JSON serialization."""
        return {
            'nodes': list(self.nodes),
            'rationale': self.rationale,
            'parameters': self.parameters
        }



def get_prompt_for_merge_llm(cluster_paths: List[Path], primary_node_ids: List[int]) -> str:
    """
    Given a list of paths representing the context of a cluster of similar nodes,
    generate a textual context to be provided to the merge judge LLM.
    Each path contains nodes and edges, which can be used to extract relevant information.
    """
    node_infos = []
    edge_infos = []
    node_ids = set()
<<<<<<< HEAD

=======
>>>>>>> 050fe7d7
    nodes: dict[int, Node] = {}
    for path in cluster_paths:
        for node in path.nodes():
            node_ids.add(node.id)
            nodes[node.id if node.id is not None else -1] = node
        for edge in path.edges():
<<<<<<< HEAD
            edge_infos.append(f"Edge: { edge.properties.get('type', 'unknown')} from {edge.src_node} to {edge.dest_node}")
=======
            edge_infos.append(f"Edge: {edge.properties['type']} from {edge.src_node} to {edge.dest_node}")
>>>>>>> 050fe7d7

    for node_id, node in sorted(nodes.items()):
        node_infos.append(
            f"Node ID: {node_id}\n"
<<<<<<< HEAD
            f"Name: {node.properties.get('name', 'unknown')}\n"
            f"Type: {node.properties.get('type', 'unknown')}\n"
            f"Description: {node.properties.get('description', 'unknown')}\n"
        )

=======
            f"Name: {node.properties['name']}\n"
            f"Type: {node.properties['type']}\n"
            f"Description: {node.properties['description']}\n"
        )
>>>>>>> 050fe7d7

    prompt = (
        "# AI Safety Knowledge Graph Semantic Compression\n"
        "You are an expert in AI safety knowledge graph compression. Given the following nodes and their relationships, your task is to:\n"
        "1. Only consider merging the primary nodes listed below. Do NOT merge or suggest merging any neighbor nodes.\n"
        "2. Decide which primary nodes should be merged into a single supernode (merged concept).\n"
        "3. Provide a clear rationale for each merge decision. Reason step by step\n"
        "4. For each merge set, generate merged parameters for the supernode: name, description, type, and any other relevant attributes.\n\n"
<<<<<<< HEAD
        f"Consider only these nodes for merging: {primary_node_ids}\n\n"
=======
        "5. Reason step by step for each merge decision to ensure the highest quality rationale.\n\n"
        f"Primary nodes to consider for merging: {primary_node_ids}\n\n"
>>>>>>> 050fe7d7
        "Nodes:\n" + "\n".join(node_infos) +
        "\n\nEdges:\n" + "\n".join(edge_infos) +
        "\n\nOutput Instructions:\n"
        "Return ONLY a valid JSON object with the following format:\n"
        "{\n"
        "  \"merge_sets\": [\n"
        "    {\n"
        "      \"node_ids\": [list of node IDs to merge],\n"
        "      \"rationale\": \"reason for merging\",\n"
        "      \"parameters\": {\n"
        "        \"name\": \"string - concise name for the supernode\",\n"
        "        \"type\": \"string - node type\",\n"
        "        \"description\": \"string - comprehensive description\",\n"
        "      }\n"
        "    }\n"
        "  ]\n"
        "}\n"
    )
    return prompt


def merge_llm(context: str) -> List[MergeSet]:
    """
    Calls an LLM to decide which nodes to merge and why.
    Returns a list of MergeSet objects.
    """
    api_key = os.environ.get("OPENAI_API_KEY")
    if not api_key:
        print("No OpenAI API key found. Returning empty merge sets.")
        return []

    client = OpenAI(api_key=api_key)
<<<<<<< HEAD
    # model = os.environ.get("OPENAI_MODEL_NAME", "gpt-3.5-turbo")
    model = os.environ.get("OPENAI_MODEL_NAME", "o3")
=======
    model = os.environ.get("OPENAI_MODEL_NAME", "gpt-4o")
>>>>>>> 050fe7d7
    response = client.chat.completions.create(
        model=model,
        messages=[
            {"role": "system", "content": "You are an expert AI safety knowledge graph compression assistant."},
            {"role": "user", "content": context}
        ],
        # temperature=0.1,
        # max_tokens=2000
        # max_tokens=70000 not compaitible with o series models
        # max_tokens=4096 # gpt-3.5-turbo limit is 4096
        # max_tokens=8000 # o1/o3 limit is 8192
    )
    if environ.get("SAVE_DEBUG_DATA") == "1":
        out_path = PathLibPath("./test_output_data/merge_llm_response.json")
        out_path.parent.mkdir(exist_ok=True, parents=True)
        with open(out_path, "w", encoding="utf-8") as f:
            f.write(response.model_dump_json())
    content = response.choices[0].message.content
    if content is None:
        raise ValueError("LLM response has no content.")
    # First, try to parse the whole response as JSON
    try:
        result = json.loads(content)
        if "merge_sets" in result:
            merge_sets = []
            for ms in result.get("merge_sets", []):
                merge_sets.append(MergeSet(nodes=set(ms["node_ids"]), rationale=ms["rationale"], parameters=ms.get("parameters", {})))
            return merge_sets
    except Exception:
        pass
    # Try to extract code-fenced JSON (```json ... ```
    code_json_match = re.search(r'```json\s*([\s\S]*?)\s*```', content)
    if code_json_match:
        json_str = code_json_match.group(1)
        try:
            result = json.loads(json_str)
            if "merge_sets" in result:
                merge_sets = []
                for ms in result.get("merge_sets", []):
                    merge_sets.append(MergeSet(nodes=set(ms["node_ids"]), rationale=ms["rationale"], parameters=ms.get("parameters", {})))
                return merge_sets
        except Exception:
            pass
    # Fallback: extract first JSON object using regex
    json_candidates = re.findall(r'\{[\s\S]*?\}', content)
    for json_str in json_candidates:
        try:
            result = json.loads(json_str)
            if "merge_sets" in result:
                merge_sets = []
                for ms in result.get("merge_sets", []):
                    merge_sets.append(MergeSet(nodes=set(ms["node_ids"]), rationale=ms["rationale"], parameters=ms.get("parameters", {})))
                return merge_sets
        except Exception:
            continue
    print("Error: No valid merge_sets JSON found in LLM response.")
    print("Raw response:", content)
    raise ValueError("No valid merge_sets JSON found in LLM response.")
    # return []


def get_cluster_paths(g: Graph, cluster_nodes: List[int]) -> List[List[Path]]:
    """
    Given a graph and a list of node IDs representing a cluster,
    retrieve all paths that include these nodes.

    Each path should include nodes and edges, which can be used to extract relevant information.
    """

    cypher_query = """
    // Find all paths between nodes (non-tombstone) in the cluster with length 0 or 1
    // the search is bidirectional
    MATCH p=(n:NODE {is_tombstone:false})-[:EDGE*0..1 {is_tombstone:false}]-(m:NODE {is_tombstone:false})
    // id of n must be in the cluster
    WHERE id(n) IN $cluster
      AND (
        // if path length is 0, n is isolated, include it
        (length(p) = 0 AND NOT (n)-[:EDGE {is_tombstone:false}]-() OR (n)-[:EDGE]-(:NODE {is_tombstone: true}))
        OR
        (length(p) = 1 AND (
                NOT id(m) IN $cluster 
                OR
                // only include the edge once (id(n) <= id(m)) to avoid duplicates.
                // Use <= instead of < to allow self-loops
                id(n) <= id(m)
            )
        )
      )
    // Need to return *distinct* to avoid duplicates when
    // we have self-loops
    RETURN DISTINCT p
    """
    result = g.query(cypher_query, {"cluster": cluster_nodes})
    return result.result_set

# https://github.com/MartinLeitgab/AISafetyIntervention_LiteratureExtraction/issues/100
# For each set of very similar nodes execute the following steps
def compress_cluster(g: Graph, cluster_nodes: List[int]):
    # Use vlr to find only the directly connected nodes
    # https://docs.falkordb.com/cypher/match#variable-length-relationships
    # 0 is the minimum length (include the node itself if it has no edges)
    # 1 is the maximum length (only directly connected nodes)

    # and use bidirectional path traversal
    # to find all connected nodes regardless of which is source or target
    # https://docs.falkordb.com/cypher/match.html#bidirectional-path-traversal

    # i. For each node in the set, collect all edge information and all 
    # immediate neighbor nodes information (only nodes of neighbors, 
    # not all edges of neighbors except the one connecting back to the node in the set here) 
    # @ArdhitoN 's code, @jonpsy ’s 
    # suggestion in Issue [Story 4/5] 
    # Integrating database-driven approach for supernodes and superedges #35

    result = get_cluster_paths(g, cluster_nodes)
    # now results should return 1 path for each edge between nodes in the cluster
    # and 1 path for each isolated node in the cluster

    #Pass the information and an appropriate compression prompt to the LLM
    context = get_prompt_for_merge_llm(result, cluster_nodes)
    merge_sets = merge_llm(context)


    # iii.
    # Now, for each MergeSet, perform the merge operation in the graph
    # Write post-merging parent node back into DB, 
    # e.g. setting tombstone flags on raw nodes that have been merged 
    # so that only the merged node is used in future queries, 
    # and keeping info of merged raw nodes store parent nodes with lists
    #  of edges/pointers to their child nodes 
    # (TBD code, 
    # maybe not implemented yet- see @jonpsy ’s suggestion in 
    # Issue [Story 4/5] Integrating database-driven approach 
    # for supernodes and superedges #35 )
    for merge_set in merge_sets:
        pass
        # Extract node and edge information
        # nodes = merge_set.nodes

        #  cypher_query = """
        #     MATCH (n:NODE {is_tombstone:false})
        #     WHERE id(n) IN $nodes
        #     MERGE (n {is_tombstone: true})-[r:MERGE {rationale: $rationale}]->(m:NODE {is_tombstone:false, is_leaf: false})
        #     """
        

    # TODO Write post-merging parent node back into DB, e.g. setting tombstone flags on raw nodes that have been merged so that only the merged node is used in future queries, and keeping info of merged raw nodes store parent nodes with lists of edges/pointers to their child nodes (TBD code, maybe not implemented yet- see @jonpsy ’s suggestion in Issue [Story 4/5] Integrating database-driven approach for supernodes and superedges #35 )



if __name__ == "__main__":

    db = FalkorDB(host=SETTINGS.falkordb.host, port=SETTINGS.falkordb.port)
    g = db.select_graph(SETTINGS.falkordb.graph)

    # Example cluster of similar node IDs
    example_cluster = [1, 2, 3, 133]
    
    # Compress the cluster
    compress_cluster(g, example_cluster)

<|MERGE_RESOLUTION|>--- conflicted
+++ resolved
@@ -1,294 +1,271 @@
-# pyright: standard
-#TODO rename file and move to appropriate location
-from falkordb import FalkorDB, Graph, Path, Node, Edge
-
-
-from typing import List, Set, Optional
-from config import load_settings
-import os
-import json
-from typing import List, Set
-from dataclasses import dataclass, field
-import re
-from pathlib import Path as PathLibPath
-from openai import OpenAI
-from os import environ
-
-import dotenv
-dotenv.load_dotenv()
-
-SETTINGS = load_settings()
-
-@dataclass
-class MergeSet:
-    """
-    A set of node IDs to be merged, along with a rationale for the merge decision.
-    Each MergeSet should contain at least two node IDs.
-    Each node ID should be unique across all MergeSets, ensuring no node ID appears in more than one set.
-    """
-    nodes: Set[int]
-    rationale: str
-    parameters: dict = field(default_factory=dict)
-    def to_dict(self):
-        """Convert the MergeSet to a dictionary for JSON serialization."""
-        return {
-            'nodes': list(self.nodes),
-            'rationale': self.rationale,
-            'parameters': self.parameters
-        }
-
-
-
-def get_prompt_for_merge_llm(cluster_paths: List[Path], primary_node_ids: List[int]) -> str:
-    """
-    Given a list of paths representing the context of a cluster of similar nodes,
-    generate a textual context to be provided to the merge judge LLM.
-    Each path contains nodes and edges, which can be used to extract relevant information.
-    """
-    node_infos = []
-    edge_infos = []
-    node_ids = set()
-<<<<<<< HEAD
-
-=======
->>>>>>> 050fe7d7
-    nodes: dict[int, Node] = {}
-    for path in cluster_paths:
-        for node in path.nodes():
-            node_ids.add(node.id)
-            nodes[node.id if node.id is not None else -1] = node
-        for edge in path.edges():
-<<<<<<< HEAD
-            edge_infos.append(f"Edge: { edge.properties.get('type', 'unknown')} from {edge.src_node} to {edge.dest_node}")
-=======
-            edge_infos.append(f"Edge: {edge.properties['type']} from {edge.src_node} to {edge.dest_node}")
->>>>>>> 050fe7d7
-
-    for node_id, node in sorted(nodes.items()):
-        node_infos.append(
-            f"Node ID: {node_id}\n"
-<<<<<<< HEAD
-            f"Name: {node.properties.get('name', 'unknown')}\n"
-            f"Type: {node.properties.get('type', 'unknown')}\n"
-            f"Description: {node.properties.get('description', 'unknown')}\n"
-        )
-
-=======
-            f"Name: {node.properties['name']}\n"
-            f"Type: {node.properties['type']}\n"
-            f"Description: {node.properties['description']}\n"
-        )
->>>>>>> 050fe7d7
-
-    prompt = (
-        "# AI Safety Knowledge Graph Semantic Compression\n"
-        "You are an expert in AI safety knowledge graph compression. Given the following nodes and their relationships, your task is to:\n"
-        "1. Only consider merging the primary nodes listed below. Do NOT merge or suggest merging any neighbor nodes.\n"
-        "2. Decide which primary nodes should be merged into a single supernode (merged concept).\n"
-        "3. Provide a clear rationale for each merge decision. Reason step by step\n"
-        "4. For each merge set, generate merged parameters for the supernode: name, description, type, and any other relevant attributes.\n\n"
-<<<<<<< HEAD
-        f"Consider only these nodes for merging: {primary_node_ids}\n\n"
-=======
-        "5. Reason step by step for each merge decision to ensure the highest quality rationale.\n\n"
-        f"Primary nodes to consider for merging: {primary_node_ids}\n\n"
->>>>>>> 050fe7d7
-        "Nodes:\n" + "\n".join(node_infos) +
-        "\n\nEdges:\n" + "\n".join(edge_infos) +
-        "\n\nOutput Instructions:\n"
-        "Return ONLY a valid JSON object with the following format:\n"
-        "{\n"
-        "  \"merge_sets\": [\n"
-        "    {\n"
-        "      \"node_ids\": [list of node IDs to merge],\n"
-        "      \"rationale\": \"reason for merging\",\n"
-        "      \"parameters\": {\n"
-        "        \"name\": \"string - concise name for the supernode\",\n"
-        "        \"type\": \"string - node type\",\n"
-        "        \"description\": \"string - comprehensive description\",\n"
-        "      }\n"
-        "    }\n"
-        "  ]\n"
-        "}\n"
-    )
-    return prompt
-
-
-def merge_llm(context: str) -> List[MergeSet]:
-    """
-    Calls an LLM to decide which nodes to merge and why.
-    Returns a list of MergeSet objects.
-    """
-    api_key = os.environ.get("OPENAI_API_KEY")
-    if not api_key:
-        print("No OpenAI API key found. Returning empty merge sets.")
-        return []
-
-    client = OpenAI(api_key=api_key)
-<<<<<<< HEAD
-    # model = os.environ.get("OPENAI_MODEL_NAME", "gpt-3.5-turbo")
-    model = os.environ.get("OPENAI_MODEL_NAME", "o3")
-=======
-    model = os.environ.get("OPENAI_MODEL_NAME", "gpt-4o")
->>>>>>> 050fe7d7
-    response = client.chat.completions.create(
-        model=model,
-        messages=[
-            {"role": "system", "content": "You are an expert AI safety knowledge graph compression assistant."},
-            {"role": "user", "content": context}
-        ],
-        # temperature=0.1,
-        # max_tokens=2000
-        # max_tokens=70000 not compaitible with o series models
-        # max_tokens=4096 # gpt-3.5-turbo limit is 4096
-        # max_tokens=8000 # o1/o3 limit is 8192
-    )
-    if environ.get("SAVE_DEBUG_DATA") == "1":
-        out_path = PathLibPath("./test_output_data/merge_llm_response.json")
-        out_path.parent.mkdir(exist_ok=True, parents=True)
-        with open(out_path, "w", encoding="utf-8") as f:
-            f.write(response.model_dump_json())
-    content = response.choices[0].message.content
-    if content is None:
-        raise ValueError("LLM response has no content.")
-    # First, try to parse the whole response as JSON
-    try:
-        result = json.loads(content)
-        if "merge_sets" in result:
-            merge_sets = []
-            for ms in result.get("merge_sets", []):
-                merge_sets.append(MergeSet(nodes=set(ms["node_ids"]), rationale=ms["rationale"], parameters=ms.get("parameters", {})))
-            return merge_sets
-    except Exception:
-        pass
-    # Try to extract code-fenced JSON (```json ... ```
-    code_json_match = re.search(r'```json\s*([\s\S]*?)\s*```', content)
-    if code_json_match:
-        json_str = code_json_match.group(1)
-        try:
-            result = json.loads(json_str)
-            if "merge_sets" in result:
-                merge_sets = []
-                for ms in result.get("merge_sets", []):
-                    merge_sets.append(MergeSet(nodes=set(ms["node_ids"]), rationale=ms["rationale"], parameters=ms.get("parameters", {})))
-                return merge_sets
-        except Exception:
-            pass
-    # Fallback: extract first JSON object using regex
-    json_candidates = re.findall(r'\{[\s\S]*?\}', content)
-    for json_str in json_candidates:
-        try:
-            result = json.loads(json_str)
-            if "merge_sets" in result:
-                merge_sets = []
-                for ms in result.get("merge_sets", []):
-                    merge_sets.append(MergeSet(nodes=set(ms["node_ids"]), rationale=ms["rationale"], parameters=ms.get("parameters", {})))
-                return merge_sets
-        except Exception:
-            continue
-    print("Error: No valid merge_sets JSON found in LLM response.")
-    print("Raw response:", content)
-    raise ValueError("No valid merge_sets JSON found in LLM response.")
-    # return []
-
-
-def get_cluster_paths(g: Graph, cluster_nodes: List[int]) -> List[List[Path]]:
-    """
-    Given a graph and a list of node IDs representing a cluster,
-    retrieve all paths that include these nodes.
-
-    Each path should include nodes and edges, which can be used to extract relevant information.
-    """
-
-    cypher_query = """
-    // Find all paths between nodes (non-tombstone) in the cluster with length 0 or 1
-    // the search is bidirectional
-    MATCH p=(n:NODE {is_tombstone:false})-[:EDGE*0..1 {is_tombstone:false}]-(m:NODE {is_tombstone:false})
-    // id of n must be in the cluster
-    WHERE id(n) IN $cluster
-      AND (
-        // if path length is 0, n is isolated, include it
-        (length(p) = 0 AND NOT (n)-[:EDGE {is_tombstone:false}]-() OR (n)-[:EDGE]-(:NODE {is_tombstone: true}))
-        OR
-        (length(p) = 1 AND (
-                NOT id(m) IN $cluster 
-                OR
-                // only include the edge once (id(n) <= id(m)) to avoid duplicates.
-                // Use <= instead of < to allow self-loops
-                id(n) <= id(m)
-            )
-        )
-      )
-    // Need to return *distinct* to avoid duplicates when
-    // we have self-loops
-    RETURN DISTINCT p
-    """
-    result = g.query(cypher_query, {"cluster": cluster_nodes})
-    return result.result_set
-
-# https://github.com/MartinLeitgab/AISafetyIntervention_LiteratureExtraction/issues/100
-# For each set of very similar nodes execute the following steps
-def compress_cluster(g: Graph, cluster_nodes: List[int]):
-    # Use vlr to find only the directly connected nodes
-    # https://docs.falkordb.com/cypher/match#variable-length-relationships
-    # 0 is the minimum length (include the node itself if it has no edges)
-    # 1 is the maximum length (only directly connected nodes)
-
-    # and use bidirectional path traversal
-    # to find all connected nodes regardless of which is source or target
-    # https://docs.falkordb.com/cypher/match.html#bidirectional-path-traversal
-
-    # i. For each node in the set, collect all edge information and all 
-    # immediate neighbor nodes information (only nodes of neighbors, 
-    # not all edges of neighbors except the one connecting back to the node in the set here) 
-    # @ArdhitoN 's code, @jonpsy ’s 
-    # suggestion in Issue [Story 4/5] 
-    # Integrating database-driven approach for supernodes and superedges #35
-
-    result = get_cluster_paths(g, cluster_nodes)
-    # now results should return 1 path for each edge between nodes in the cluster
-    # and 1 path for each isolated node in the cluster
-
-    #Pass the information and an appropriate compression prompt to the LLM
-    context = get_prompt_for_merge_llm(result, cluster_nodes)
-    merge_sets = merge_llm(context)
-
-
-    # iii.
-    # Now, for each MergeSet, perform the merge operation in the graph
-    # Write post-merging parent node back into DB, 
-    # e.g. setting tombstone flags on raw nodes that have been merged 
-    # so that only the merged node is used in future queries, 
-    # and keeping info of merged raw nodes store parent nodes with lists
-    #  of edges/pointers to their child nodes 
-    # (TBD code, 
-    # maybe not implemented yet- see @jonpsy ’s suggestion in 
-    # Issue [Story 4/5] Integrating database-driven approach 
-    # for supernodes and superedges #35 )
-    for merge_set in merge_sets:
-        pass
-        # Extract node and edge information
-        # nodes = merge_set.nodes
-
-        #  cypher_query = """
-        #     MATCH (n:NODE {is_tombstone:false})
-        #     WHERE id(n) IN $nodes
-        #     MERGE (n {is_tombstone: true})-[r:MERGE {rationale: $rationale}]->(m:NODE {is_tombstone:false, is_leaf: false})
-        #     """
-        
-
-    # TODO Write post-merging parent node back into DB, e.g. setting tombstone flags on raw nodes that have been merged so that only the merged node is used in future queries, and keeping info of merged raw nodes store parent nodes with lists of edges/pointers to their child nodes (TBD code, maybe not implemented yet- see @jonpsy ’s suggestion in Issue [Story 4/5] Integrating database-driven approach for supernodes and superedges #35 )
-
-
-
-if __name__ == "__main__":
-
-    db = FalkorDB(host=SETTINGS.falkordb.host, port=SETTINGS.falkordb.port)
-    g = db.select_graph(SETTINGS.falkordb.graph)
-
-    # Example cluster of similar node IDs
-    example_cluster = [1, 2, 3, 133]
-    
-    # Compress the cluster
-    compress_cluster(g, example_cluster)
-
+# pyright: standard
+#TODO rename file and move to appropriate location
+from falkordb import FalkorDB, Graph, Path, Node, Edge
+
+from typing import List, Set, Optional
+from config import load_settings
+import os
+import json
+from typing import List, Set
+from dataclasses import dataclass, field
+import re
+from pathlib import Path as PathLibPath
+from openai import OpenAI
+from os import environ
+
+import dotenv
+dotenv.load_dotenv()
+
+SETTINGS = load_settings()
+
+@dataclass
+class MergeSet:
+    """
+    A set of node IDs to be merged, along with a rationale for the merge decision.
+    Each MergeSet should contain at least two node IDs.
+    Each node ID should be unique across all MergeSets, ensuring no node ID appears in more than one set.
+    """
+    nodes: Set[int]
+    rationale: str
+    parameters: dict = field(default_factory=dict)
+    def to_dict(self):
+        """Convert the MergeSet to a dictionary for JSON serialization."""
+        return {
+            'nodes': list(self.nodes),
+            'rationale': self.rationale,
+            'parameters': self.parameters
+        }
+
+
+
+def get_prompt_for_merge_llm(cluster_paths: List[Path], primary_node_ids: List[int]) -> str:
+    """
+    Given a list of paths representing the context of a cluster of similar nodes,
+    generate a textual context to be provided to the merge judge LLM.
+    Each path contains nodes and edges, which can be used to extract relevant information.
+    """
+    node_infos = []
+    edge_infos = []
+    node_ids = set()
+
+    nodes: dict[int, Node] = {}
+    for path in cluster_paths:
+        for node in path.nodes():
+            node_ids.add(node.id)
+            nodes[node.id if node.id is not None else -1] = node
+        for edge in path.edges():
+            edge_infos.append(f"Edge: { edge.properties.get('type', 'unknown')} from {edge.src_node} to {edge.dest_node}")
+
+    for node_id, node in sorted(nodes.items()):
+        node_infos.append(
+            f"Node ID: {node_id}\n"
+            f"Name: {node.properties.get('name', 'unknown')}\n"
+            f"Type: {node.properties.get('type', 'unknown')}\n"
+            f"Description: {node.properties.get('description', 'unknown')}\n"
+        )
+
+
+    prompt = (
+        "# AI Safety Knowledge Graph Semantic Compression\n"
+        "You are an expert in AI safety knowledge graph compression. Given the following nodes and their relationships, your task is to:\n"
+        "1. Only consider merging the primary nodes listed below. Do NOT merge or suggest merging any neighbor nodes.\n"
+        "2. Decide which primary nodes should be merged into a single supernode (merged concept).\n"
+        "3. Provide a clear rationale for each merge decision. Reason step by step\n"
+        "4. For each merge set, generate merged parameters for the supernode: name, description, type, and any other relevant attributes.\n\n"
+        "5. Reason step by step for each merge decision to ensure the highest quality rationale.\n\n"
+        f"Consider only these nodes for merging: {primary_node_ids}\n\n"
+        "Nodes:\n" + "\n".join(node_infos) +
+        "\n\nEdges:\n" + "\n".join(edge_infos) +
+        "\n\nOutput Instructions:\n"
+        "Return ONLY a valid JSON object with the following format:\n"
+        "{\n"
+        "  \"merge_sets\": [\n"
+        "    {\n"
+        "      \"node_ids\": [list of node IDs to merge],\n"
+        "      \"rationale\": \"reason for merging\",\n"
+        "      \"parameters\": {\n"
+        "        \"name\": \"string - concise name for the supernode\",\n"
+        "        \"type\": \"string - node type\",\n"
+        "        \"description\": \"string - comprehensive description\",\n"
+        "      }\n"
+        "    }\n"
+        "  ]\n"
+        "}\n"
+    )
+    return prompt
+
+
+def merge_llm(context: str) -> List[MergeSet]:
+    """
+    Calls an LLM to decide which nodes to merge and why.
+    Returns a list of MergeSet objects.
+    """
+    api_key = os.environ.get("OPENAI_API_KEY")
+    if not api_key:
+        print("No OpenAI API key found. Returning empty merge sets.")
+        return []
+
+    client = OpenAI(api_key=api_key)
+    # model = os.environ.get("OPENAI_MODEL_NAME", "gpt-3.5-turbo")
+    model = os.environ.get("OPENAI_MODEL_NAME", "o3")
+    response = client.chat.completions.create(
+        model=model,
+        messages=[
+            {"role": "system", "content": "You are an expert AI safety knowledge graph compression assistant."},
+            {"role": "user", "content": context}
+        ],
+        # temperature=0.1,
+        # max_tokens=2000
+        # max_tokens=70000 not compaitible with o series models
+        # max_tokens=4096 # gpt-3.5-turbo limit is 4096
+        # max_tokens=8000 # o1/o3 limit is 8192
+    )
+    if environ.get("SAVE_DEBUG_DATA") == "1":
+        out_path = PathLibPath("./test_output_data/merge_llm_response.json")
+        out_path.parent.mkdir(exist_ok=True, parents=True)
+        with open(out_path, "w", encoding="utf-8") as f:
+            f.write(response.model_dump_json())
+    content = response.choices[0].message.content
+    if content is None:
+        raise ValueError("LLM response has no content.")
+    # First, try to parse the whole response as JSON
+    try:
+        result = json.loads(content)
+        if "merge_sets" in result:
+            merge_sets = []
+            for ms in result.get("merge_sets", []):
+                merge_sets.append(MergeSet(nodes=set(ms["node_ids"]), rationale=ms["rationale"], parameters=ms.get("parameters", {})))
+            return merge_sets
+    except Exception:
+        pass
+    # Try to extract code-fenced JSON (```json ... ```
+    code_json_match = re.search(r'```json\s*([\s\S]*?)\s*```', content)
+    if code_json_match:
+        json_str = code_json_match.group(1)
+        try:
+            result = json.loads(json_str)
+            if "merge_sets" in result:
+                merge_sets = []
+                for ms in result.get("merge_sets", []):
+                    merge_sets.append(MergeSet(nodes=set(ms["node_ids"]), rationale=ms["rationale"], parameters=ms.get("parameters", {})))
+                return merge_sets
+        except Exception:
+            pass
+    # Fallback: extract first JSON object using regex
+    json_candidates = re.findall(r'\{[\s\S]*?\}', content)
+    for json_str in json_candidates:
+        try:
+            result = json.loads(json_str)
+            if "merge_sets" in result:
+                merge_sets = []
+                for ms in result.get("merge_sets", []):
+                    merge_sets.append(MergeSet(nodes=set(ms["node_ids"]), rationale=ms["rationale"], parameters=ms.get("parameters", {})))
+                return merge_sets
+        except Exception:
+            continue
+    print("Error: No valid merge_sets JSON found in LLM response.")
+    print("Raw response:", content)
+    raise ValueError("No valid merge_sets JSON found in LLM response.")
+    # return []
+
+
+def get_cluster_paths(g: Graph, cluster_nodes: List[int]) -> List[List[Path]]:
+    """
+    Given a graph and a list of node IDs representing a cluster,
+    retrieve all paths that include these nodes.
+
+    Each path should include nodes and edges, which can be used to extract relevant information.
+    """
+
+    cypher_query = """
+    // Find all paths between nodes (non-tombstone) in the cluster with length 0 or 1
+    // the search is bidirectional
+    MATCH p=(n:NODE {is_tombstone:false})-[:EDGE*0..1 {is_tombstone:false}]-(m:NODE {is_tombstone:false})
+    // id of n must be in the cluster
+    WHERE id(n) IN $cluster
+      AND (
+        // if path length is 0, n is isolated, include it
+        (length(p) = 0 AND NOT (n)-[:EDGE {is_tombstone:false}]-() OR (n)-[:EDGE]-(:NODE {is_tombstone: true}))
+        OR
+        (length(p) = 1 AND (
+                NOT id(m) IN $cluster 
+                OR
+                // only include the edge once (id(n) <= id(m)) to avoid duplicates.
+                // Use <= instead of < to allow self-loops
+                id(n) <= id(m)
+            )
+        )
+      )
+    // Need to return *distinct* to avoid duplicates when
+    // we have self-loops
+    RETURN DISTINCT p
+    """
+    result = g.query(cypher_query, {"cluster": cluster_nodes})
+    return result.result_set
+
+# https://github.com/MartinLeitgab/AISafetyIntervention_LiteratureExtraction/issues/100
+# For each set of very similar nodes execute the following steps
+def compress_cluster(g: Graph, cluster_nodes: List[int]):
+    # Use vlr to find only the directly connected nodes
+    # https://docs.falkordb.com/cypher/match#variable-length-relationships
+    # 0 is the minimum length (include the node itself if it has no edges)
+    # 1 is the maximum length (only directly connected nodes)
+
+    # and use bidirectional path traversal
+    # to find all connected nodes regardless of which is source or target
+    # https://docs.falkordb.com/cypher/match.html#bidirectional-path-traversal
+
+    # i. For each node in the set, collect all edge information and all 
+    # immediate neighbor nodes information (only nodes of neighbors, 
+    # not all edges of neighbors except the one connecting back to the node in the set here) 
+    # @ArdhitoN 's code, @jonpsy ’s 
+    # suggestion in Issue [Story 4/5] 
+    # Integrating database-driven approach for supernodes and superedges #35
+
+    result = get_cluster_paths(g, cluster_nodes)
+    # now results should return 1 path for each edge between nodes in the cluster
+    # and 1 path for each isolated node in the cluster
+
+    #Pass the information and an appropriate compression prompt to the LLM
+    context = get_prompt_for_merge_llm(result, cluster_nodes)
+    merge_sets = merge_llm(context)
+
+
+    # iii.
+    # Now, for each MergeSet, perform the merge operation in the graph
+    # Write post-merging parent node back into DB, 
+    # e.g. setting tombstone flags on raw nodes that have been merged 
+    # so that only the merged node is used in future queries, 
+    # and keeping info of merged raw nodes store parent nodes with lists
+    #  of edges/pointers to their child nodes 
+    # (TBD code, 
+    # maybe not implemented yet- see @jonpsy ’s suggestion in 
+    # Issue [Story 4/5] Integrating database-driven approach 
+    # for supernodes and superedges #35 )
+    for merge_set in merge_sets:
+        pass
+        # Extract node and edge information
+        # nodes = merge_set.nodes
+
+        #  cypher_query = """
+        #     MATCH (n:NODE {is_tombstone:false})
+        #     WHERE id(n) IN $nodes
+        #     MERGE (n {is_tombstone: true})-[r:MERGE {rationale: $rationale}]->(m:NODE {is_tombstone:false, is_leaf: false})
+        #     """
+        
+
+    # TODO Write post-merging parent node back into DB, e.g. setting tombstone flags on raw nodes that have been merged so that only the merged node is used in future queries, and keeping info of merged raw nodes store parent nodes with lists of edges/pointers to their child nodes (TBD code, maybe not implemented yet- see @jonpsy ’s suggestion in Issue [Story 4/5] Integrating database-driven approach for supernodes and superedges #35 )
+
+
+
+if __name__ == "__main__":
+
+    db = FalkorDB(host=SETTINGS.falkordb.host, port=SETTINGS.falkordb.port)
+    g = db.select_graph(SETTINGS.falkordb.graph)
+
+    # Example cluster of similar node IDs
+    example_cluster = [1, 2, 3, 133]
+    
+    # Compress the cluster
+    compress_cluster(g, example_cluster)
+