--- conflicted
+++ resolved
@@ -34,16 +34,12 @@
             "concept_category": node.concept_category,
             "intervention_lifecycle": node.intervention_lifecycle,
             "intervention_maturity": node.intervention_maturity,
-<<<<<<< HEAD
-            "paper_id": paper_id,
+            "url": url,
             "is_tombstone": node.is_tombstone,
             "is_leaf": node.is_leaf,
             "cycled_id": node.cycled_id or "",
             "created_at": node.created_at,
             "updated_at": node.updated_at,
-=======
-            "url": url,
->>>>>>> 383f0f5f
             "embedding": (node.embedding.tolist() if node.embedding is not None else None),
         }
 
@@ -59,18 +55,13 @@
             n.concept_category = $concept_category,
             n.intervention_lifecycle = $intervention_lifecycle,
             n.intervention_maturity = $intervention_maturity,
-<<<<<<< HEAD
-            n.paper_id = $paper_id,
+            n.url = $url
             n.is_tombstone = $is_tombstone,
             n.is_leaf = $is_leaf,
             n.cycled_id = $cycled_id,
             n.created_at = coalesce(n.created_at, $created_at),
             n.updated_at = $updated_at
         WITH n, $embedding AS emb
-=======
-            n.url = $url
-        WITH n, $embedding AS emb, $url AS source_url
->>>>>>> 383f0f5f
         SET n.embedding = CASE WHEN emb IS NULL THEN NULL ELSE vecf32(emb) END
         WITH n, source_url
         MERGE (p:Source {{url: source_url}})
@@ -94,16 +85,12 @@
             "etype": edge.type or "",
             "description": edge.description or "",
             "edge_confidence": edge.edge_confidence,
-<<<<<<< HEAD
-            "paper_id": paper_id,
+            "url": url,
             "is_tombstone": edge.is_tombstone,
             "merge_rational": edge.merge_rational or "",
             "cycled_id": edge.cycled_id or "",
             "created_at": edge.created_at,
             "updated_at": edge.updated_at,
-=======
-            "url": url,
->>>>>>> 383f0f5f
             "embedding": (edge.embedding.tolist() if edge.embedding is not None else None)
         }
 
@@ -117,16 +104,12 @@
         MERGE (a)-[r:EDGE {{etype: $etype}}]->(b)
         SET r.description = $description,
             r.edge_confidence = $edge_confidence,
-<<<<<<< HEAD
-            r.paper_id = $paper_id,
+            r.url = $url
             r.is_tombstone = $is_tombstone,
             r.merge_rational = $merge_rational,
             r.cycled_id = $cycled_id,
             r.created_at = coalesce(r.created_at, $created_at),
             r.updated_at = $updated_at
-=======
-            r.url = $url
->>>>>>> 383f0f5f
         WITH r, $embedding AS emb
         SET r.embedding = CASE WHEN emb IS NULL THEN NULL ELSE vecf32(emb) END
         RETURN ID(r) AS edge_id
