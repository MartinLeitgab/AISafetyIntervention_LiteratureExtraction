from pathlib import Path
import json
import shutil
from falkordb import FalkorDB
from tqdm import tqdm
from typing import List, Dict, Any

from config import load_settings
from intervention_graph_creation.src.local_graph_extraction.core.paper_schema import (
    PaperSchema,
)
from intervention_graph_creation.src.local_graph_extraction.core.local_graph import (
    LocalGraph,
)
from intervention_graph_creation.src.local_graph_extraction.core.edge import GraphEdge
from intervention_graph_creation.src.local_graph_extraction.core.node import GraphNode
from intervention_graph_creation.src.local_graph_extraction.db.helpers import label_for

SETTINGS = load_settings()


class AISafetyGraph:
    def __init__(self) -> None:
        self.db = FalkorDB(host=SETTINGS.falkordb.host, port=SETTINGS.falkordb.port)

    # ---------- nodes ----------

    def upsert_node(self, node: GraphNode, url: str) -> None:
        g = self.db.select_graph(SETTINGS.falkordb.graph)
        base_label = label_for(node.type)  # "Concept" or "Intervention"
        generic_label = "NODE"

        # Prepare params
        params = {
            "name": node.name,
            "type": node.type,
            "description": node.description,
            "aliases": node.aliases,
            "concept_category": node.concept_category,
            "intervention_lifecycle": node.intervention_lifecycle,
            "intervention_maturity": node.intervention_maturity,
<<<<<<< HEAD
            "paper_id": paper_id,
            "embedding": (
                node.embedding.tolist() if node.embedding is not None else None
            ),
=======
            "url": url,
            "embedding": (node.embedding.tolist() if node.embedding is not None else None),
>>>>>>> 57fe1b58
        }

        # - MERGE uses ONLY the base label so existing nodes (without :NODE) still match.
        # - We add :NODE after MERGE via SET n:NODE.
        # - For embedding, we conditionally set vecf32(...) only when provided; otherwise set NULL.
        # - Keep url as property AND create [:FROM] relationship to :Source node
        cypher = f"""
        MERGE (n:{base_label} {{name: $name, type: $type}})
        SET n:{generic_label},
            n.description = $description,
            n.aliases = $aliases,
            n.concept_category = $concept_category,
            n.intervention_lifecycle = $intervention_lifecycle,
            n.intervention_maturity = $intervention_maturity,
            n.url = $url
        WITH n, $embedding AS emb, $url AS source_url
        SET n.embedding = CASE WHEN emb IS NULL THEN NULL ELSE vecf32(emb) END
        WITH n, source_url
        MERGE (p:Source {{url: source_url}})
        MERGE (n)-[:FROM]->(p)
        RETURN n
        """

        g.query(cypher, params)

    # ---------- edges ----------
    # Multiple edges between same nodes are allowed,
    # but for the same etype we update the existing edge (MERGE by etype).

    def upsert_edge(self, edge: GraphEdge, url: str) -> None:
        g = self.db.select_graph(SETTINGS.falkordb.graph)

        # Prepare params
        params = {
            "s": edge.source_node,
            "t": edge.target_node,
            "etype": edge.type,
            "description": edge.description,
            "edge_confidence": edge.edge_confidence,
<<<<<<< HEAD
            "paper_id": paper_id,
            "embedding": (
                edge.embedding.tolist() if edge.embedding is not None else None
            ),
=======
            "url": url,
            "embedding": (edge.embedding.tolist() if edge.embedding is not None else None)
>>>>>>> 57fe1b58
        }

        # Assume nodes already exist with correct labels; do not create them here.
        # One :EDGE per (a,b,etype). If exists → update props; else → create.
<<<<<<< HEAD
        cypher = """
        MATCH (a {name: $s}), (b {name: $t})
        MERGE (a)-[r:EDGE {etype: $etype}]->(b)
=======
        # Keep url as property AND create [:FROM] relationship to :Source node

        # First, create/update the edge
        edge_cypher = f"""
        MATCH (a {{name: $s}}), (b {{name: $t}})
        MERGE (a)-[r:EDGE {{etype: $etype}}]->(b)
>>>>>>> 57fe1b58
        SET r.description = $description,
            r.edge_confidence = $edge_confidence,
            r.url = $url
        WITH r, $embedding AS emb
        SET r.embedding = CASE WHEN emb IS NULL THEN NULL ELSE vecf32(emb) END
        RETURN ID(r) AS edge_id
        """

        result = g.query(edge_cypher, params)
        edge_id = result.result_set[0][0] if result.result_set else None

        # Then create the relationship from edge to source node
        if edge_id is not None:
            rel_cypher = f"""
            MATCH (r) WHERE ID(r) = {edge_id}
            MERGE (p:Source {{url: $url}})
            MERGE (r)-[:FROM]->(p)
            """
            g.query(rel_cypher, {"url": params["url"]})


    def ingest_metadata(self, metadata: List[Dict[str, Any]]) -> None:
        """Ingest metadata as :Source nodes in the graph."""
        g = self.db.select_graph(SETTINGS.falkordb.graph)

        # Convert metadata list to dictionary for easier processing
        meta_dict = {item.key: item.value for item in metadata}

        # Extract all metadata fields from META_KEYS
        url = meta_dict.get("url", "")
        title = meta_dict.get("title", "")
        authors = meta_dict.get("authors", [])
        date_published = meta_dict.get("date_published", "")
        source = meta_dict.get("source", "")
        filename = meta_dict.get("filename", "")
        source_filetype = meta_dict.get("source_filetype", "")

        # Ensure authors is a list
        if isinstance(authors, str):
            authors = [authors]


        cypher = """
        MERGE (p:Source {url: $url})
        SET p.title = $title,
            p.authors = $authors,
            p.date_published = $date_published,
            p.source = $source,
            p.filename = $filename,
            p.source_filetype = $source_filetype
        RETURN p
        """

        params = {
            "url": url,
            "title": title,
            "authors": authors,
            "date_published": date_published,
            "source": source,
            "filename": filename,
            "source_filetype": source_filetype
        }

        g.query(cypher, params)

    def ingest_rationale(self, rationale_path: Path, url: str) -> None:
        """Ingest rationale record as :Rationale node linked to :Source node."""
        if not rationale_path.exists():
            return

        g = self.db.select_graph(SETTINGS.falkordb.graph)

        # Read the rationale content
        with open(rationale_path, 'r', encoding='utf-8') as f:
            rationale_content = f.read()

        cypher = """
        MERGE (p:Source {url: $url})
        MERGE (r:Rationale {url: $url})
        SET r.content = $content
        MERGE (p)-[:HAS_RATIONALE]->(r)
        RETURN r
        """
<<<<<<< HEAD
=======

        params = {
            "url": url,
            "content": rationale_content
        }
>>>>>>> 57fe1b58

        g.query(cypher, params)

    # ---------- indexes ----------

    def set_index(self) -> None:
        g = self.db.select_graph(SETTINGS.falkordb.graph)

        # Check for existing vector index on (n:NODE).embedding
        result = g.ro_query("CALL db.indexes()")
        index_exists = False
        for row in result.result_set:
            if (
                (len(row) >= 3)
                and ("NODE" in str(row[0]))
                and ("embedding" in str(row[1]))
                and ("VECTOR" in str(row[2]).upper())
            ):
                index_exists = True
                break
        if index_exists:
            print("Dropping existing vector index on (n:NODE).embedding...")
            try:
                g.query("DROP VECTOR INDEX FOR (n:NODE) ON (n.embedding)")
            except Exception as e:
                print(
                    f"Warning: Failed to drop vector index (may not exist or not supported): {e}"
                )

        print("Creating new vector index on (n:NODE).embedding...")
        g.query(
            "CREATE VECTOR INDEX FOR (n:NODE) ON (n.embedding) OPTIONS {dimension:1024, similarityFunction:'cosine'}"
        )
        print("Created vector index on (n:NODE).embedding.")

        # Check for existing vector index on [r:EDGE].embedding
        result = g.ro_query("CALL db.indexes()")
        edge_index_exists = False
        for row in result.result_set:
            if (
                (len(row) >= 3)
                and ("EDGE" in str(row[0]))
                and ("embedding" in str(row[1]))
                and ("VECTOR" in str(row[2]).upper())
            ):
                edge_index_exists = True
                break
        if edge_index_exists:
            print("Dropping existing vector index on [r:EDGE].embedding...")
            try:
                g.query("DROP VECTOR INDEX FOR ()-[r:EDGE]-() ON (r.embedding)")
            except Exception as e:
                print(
                    f"Warning: Failed to drop vector index (may not exist or not supported): {e}"
                )
        print("Creating new vector index on [r:EDGE].embedding...")
        g.query(
            "CREATE VECTOR INDEX FOR ()-[r:EDGE]-() ON (r.embedding) OPTIONS {dimension:1024, similarityFunction:'cosine'}"
        )
        print("Created vector index on (r:EDGE).embedding.")

    # ---------- ingest ----------

    def ingest_file(self, json_path: Path, errors: dict) -> bool:
        data = json.loads(Path(json_path).read_text(encoding="utf-8"))

        # Filter out metadata entries with None values to avoid validation errors
        if 'meta' in data and data['meta']:
            data['meta'] = [meta for meta in data['meta'] if meta.get('value') is not None]

        doc = PaperSchema(**data)

        # Extract URL from metadata for use in rationale ingestion
        meta_dict = {item.key: item.value for item in doc.meta}
        url = meta_dict.get("url", "")

        # Ingest metadata before the local graph
        self.ingest_metadata(doc.meta)

        # Ingest rationale if available
        rationale_path = json_path.with_stem(json_path.stem + '_summary').with_suffix('.txt')
        if rationale_path.exists():
            self.ingest_rationale(rationale_path, url)

        local_graph, error_msg = LocalGraph.from_paper_schema(doc, json_path)
        if local_graph is None:
            # Error already logged by from_paper_schema
            errors[json_path.stem] = (
                [error_msg]
                if error_msg
                else ["Invalid paper: see error log for details."]
            )
            return True
        for node in local_graph.nodes:
            local_graph.add_embeddings_to_nodes(node)
        for edge in local_graph.edges:
            local_graph.add_embeddings_to_edges(edge)
        self.ingest_local_graph(local_graph, url)

        return False

    def ingest_dir(self, input_dir: Path = SETTINGS.paths.output_dir) -> None:
        errors = {}
        base = Path(input_dir)
        issues_dir = base / "issues"
        issues_dir.mkdir(exist_ok=True)
        subdirs = [d for d in base.iterdir() if d.is_dir()]

        for d in tqdm(sorted(subdirs)):
            if d.name == "issues":
                continue  # Skip the issues directory itself
            json_path = d / f"{d.name}.json"
            if not json_path.exists():
                print(f"⚠️ Skipping {d.name}: {json_path} not found")
                continue

            has_issue = self.ingest_file(json_path, errors)
            if has_issue:
                target_dir = issues_dir / d.name
                if target_dir.exists():
                    shutil.rmtree(target_dir)
                shutil.move(str(d), str(issues_dir))

        # Write all errors to issues/issues.json
        if errors:
            issues_json_path = issues_dir / "issues.json"
            with open(issues_json_path, "w", encoding="utf-8") as f:
                json.dump(errors, f, ensure_ascii=False, indent=2)
            print("\n=== Files with issues ===")
            for k, v in errors.items():
                print(f"- {k}.json: {', '.join(v)}")

        self.set_index()

    def ingest_local_graph(self, local_graph: LocalGraph, url: str) -> None:
        for node in local_graph.nodes:
            self.upsert_node(node, url)
        for edge in local_graph.edges:
            self.upsert_edge(edge, url)

    # ---------- utils ----------

    def get_graph(self) -> Dict[str, List[Dict[str, Any]]]:
        g = self.db.select_graph(SETTINGS.falkordb.graph)

        node_res = g.ro_query(
            "MATCH (n) RETURN ID(n) AS id, labels(n) AS labels, n AS node"
        )
        nodes = []
        for row in node_res.result_set:
            node_id = row[0]
            labels = row[1] or []
            node = row[2]
            props = node.properties or {}
            parts = []
            for k, v in props.items():
                if k == "id":
                    continue
                if isinstance(v, str):
                    v_str = v
                elif isinstance(v, (list, tuple)):
                    v_str = ", ".join(str(x) for x in v)
                else:
                    v_str = str(v)
                if v_str:
                    parts.append(f"{k}={v_str}")
            text = "; ".join(parts) if parts else ""
            nodes.append({"id": node_id, "labels": labels, "text": text})

        edge_res = g.ro_query(
            "MATCH (n)-[r]->(m) RETURN ID(r) AS id, TYPE(r) AS type, ID(n) AS source, ID(m) AS target, r AS rel"
        )
        edges = []
        for row in edge_res.result_set:
            edge_id = row[0]
            edge_type = row[1]
            source = row[2]
            target = row[3]
            rel = row[4]
            props = rel.properties or {}
            edges.append(
                {
                    "id": edge_id,
                    "type": edge_type,
                    "source": source,
                    "target": target,
                    "properties": props,
                }
            )

        return {"nodes": nodes, "edges": edges}

    def save_graph_to_json(self, filepath: str) -> None:
        data = self.get_graph()
        with open(filepath, "w", encoding="utf-8") as f:
            json.dump(data, f, ensure_ascii=False, indent=4)

    def merge_nodes(self, keep_name: str, remove_name: str):
        """
        Merge two nodes identified by name.
        Moves all relationships from remove_name -> keep_name, then deletes remove_name.
        """
        graph = self.db.select_graph(SETTINGS.falkordb.graph)

        # 1) Discover all relationship types touching the node to be removed (parameterized)
        rel_types_q = """
        MATCH (n {name: $remove})
        OPTIONAL MATCH (n)-[r]->() RETURN DISTINCT type(r) AS t
        UNION
        MATCH (n {name: $remove})
        OPTIONAL MATCH ()-[r]->(n) RETURN DISTINCT type(r) AS t
        """
        res = graph.query(rel_types_q, {"remove": remove_name})
        rel_types = [row[0] for row in res.result_set if row[0]]

        # If no relationships, just delete the node (parameterized)
        if not rel_types:
            return graph.query(
                "MATCH (a {name: $remove}) DELETE a", {"remove": remove_name}
            )

        # 2) Build the merge query dynamically with the discovered relationship types.
        #    NOTE: relationship *types* cannot be parameterized in Cypher.
        parts = []
        for rtype in rel_types:
            parts.append(f"""
            // Move outgoing :{rtype}
            OPTIONAL MATCH (a {{name: $remove}})-[r:{rtype}]->(m)
            MATCH (b {{name: $keep}})
            FOREACH (_ IN CASE WHEN m IS NULL THEN [] ELSE [1] END |
                MERGE (b)-[r2:{rtype}]->(m)
                SET r2 += r
            )
            WITH a, b

            // Move incoming :{rtype}
            OPTIONAL MATCH (m2)-[s:{rtype}]->(a {{name: $remove}})
            FOREACH (_ IN CASE WHEN m2 IS NULL THEN [] ELSE [1] END |
                MERGE (m2)-[s2:{rtype}]->(b)
                SET s2 += s
            )
            WITH a, b
            """)

        merge_q = f"""
        MATCH (a {{name: $remove}}), (b {{name: $keep}})
        {"".join(parts)}
        DELETE a
        """

        return graph.query(merge_q, {"remove": remove_name, "keep": keep_name})


def main():
    graph = AISafetyGraph()
    graph.ingest_dir(SETTINGS.paths.output_dir)
    graph.save_graph_to_json("graph.json")


if __name__ == "__main__":
    main()<|MERGE_RESOLUTION|>--- conflicted
+++ resolved
@@ -39,15 +39,10 @@
             "concept_category": node.concept_category,
             "intervention_lifecycle": node.intervention_lifecycle,
             "intervention_maturity": node.intervention_maturity,
-<<<<<<< HEAD
-            "paper_id": paper_id,
+            "url": url,
             "embedding": (
                 node.embedding.tolist() if node.embedding is not None else None
             ),
-=======
-            "url": url,
-            "embedding": (node.embedding.tolist() if node.embedding is not None else None),
->>>>>>> 57fe1b58
         }
 
         # - MERGE uses ONLY the base label so existing nodes (without :NODE) still match.
@@ -87,31 +82,20 @@
             "etype": edge.type,
             "description": edge.description,
             "edge_confidence": edge.edge_confidence,
-<<<<<<< HEAD
-            "paper_id": paper_id,
+            "url": url,
             "embedding": (
                 edge.embedding.tolist() if edge.embedding is not None else None
             ),
-=======
-            "url": url,
-            "embedding": (edge.embedding.tolist() if edge.embedding is not None else None)
->>>>>>> 57fe1b58
         }
 
         # Assume nodes already exist with correct labels; do not create them here.
         # One :EDGE per (a,b,etype). If exists → update props; else → create.
-<<<<<<< HEAD
-        cypher = """
+        # Keep url as property AND create [:FROM] relationship to :Source node
+
+        # First, create/update the edge
+        edge_cypher = """
         MATCH (a {name: $s}), (b {name: $t})
         MERGE (a)-[r:EDGE {etype: $etype}]->(b)
-=======
-        # Keep url as property AND create [:FROM] relationship to :Source node
-
-        # First, create/update the edge
-        edge_cypher = f"""
-        MATCH (a {{name: $s}}), (b {{name: $t}})
-        MERGE (a)-[r:EDGE {{etype: $etype}}]->(b)
->>>>>>> 57fe1b58
         SET r.description = $description,
             r.edge_confidence = $edge_confidence,
             r.url = $url
@@ -132,7 +116,6 @@
             """
             g.query(rel_cypher, {"url": params["url"]})
 
-
     def ingest_metadata(self, metadata: List[Dict[str, Any]]) -> None:
         """Ingest metadata as :Source nodes in the graph."""
         g = self.db.select_graph(SETTINGS.falkordb.graph)
@@ -152,7 +135,6 @@
         # Ensure authors is a list
         if isinstance(authors, str):
             authors = [authors]
-
 
         cypher = """
         MERGE (p:Source {url: $url})
@@ -172,7 +154,7 @@
             "date_published": date_published,
             "source": source,
             "filename": filename,
-            "source_filetype": source_filetype
+            "source_filetype": source_filetype,
         }
 
         g.query(cypher, params)
@@ -185,7 +167,7 @@
         g = self.db.select_graph(SETTINGS.falkordb.graph)
 
         # Read the rationale content
-        with open(rationale_path, 'r', encoding='utf-8') as f:
+        with open(rationale_path, "r", encoding="utf-8") as f:
             rationale_content = f.read()
 
         cypher = """
@@ -195,14 +177,8 @@
         MERGE (p)-[:HAS_RATIONALE]->(r)
         RETURN r
         """
-<<<<<<< HEAD
-=======
-
-        params = {
-            "url": url,
-            "content": rationale_content
-        }
->>>>>>> 57fe1b58
+
+        params = {"url": url, "content": rationale_content}
 
         g.query(cypher, params)
 
@@ -270,8 +246,10 @@
         data = json.loads(Path(json_path).read_text(encoding="utf-8"))
 
         # Filter out metadata entries with None values to avoid validation errors
-        if 'meta' in data and data['meta']:
-            data['meta'] = [meta for meta in data['meta'] if meta.get('value') is not None]
+        if "meta" in data and data["meta"]:
+            data["meta"] = [
+                meta for meta in data["meta"] if meta.get("value") is not None
+            ]
 
         doc = PaperSchema(**data)
 
@@ -283,7 +261,9 @@
         self.ingest_metadata(doc.meta)
 
         # Ingest rationale if available
-        rationale_path = json_path.with_stem(json_path.stem + '_summary').with_suffix('.txt')
+        rationale_path = json_path.with_stem(json_path.stem + "_summary").with_suffix(
+            ".txt"
+        )
         if rationale_path.exists():
             self.ingest_rationale(rationale_path, url)
 
