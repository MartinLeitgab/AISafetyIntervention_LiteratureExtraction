--- conflicted
+++ resolved
@@ -42,15 +42,8 @@
             "concept_category": node.concept_category,
             "intervention_lifecycle": node.intervention_lifecycle,
             "intervention_maturity": node.intervention_maturity,
-<<<<<<< HEAD
-            "paper_id": paper_id,
-            "embedding": (
-                node.embedding.tolist() if node.embedding is not None else None
-            ),
-=======
             "url": url,
             "embedding": (node.embedding.tolist() if node.embedding is not None else None),
->>>>>>> 1cab7d1b
         }
 
         # - MERGE uses ONLY the base label so existing nodes (without :NODE) still match.
@@ -90,31 +83,18 @@
             "etype": edge.type,
             "description": edge.description,
             "edge_confidence": edge.edge_confidence,
-<<<<<<< HEAD
-            "paper_id": paper_id,
-            "embedding": (
-                edge.embedding.tolist() if edge.embedding is not None else None
-            ),
-=======
             "url": url,
             "embedding": (edge.embedding.tolist() if edge.embedding is not None else None)
->>>>>>> 1cab7d1b
         }
 
         # Assume nodes already exist with correct labels; do not create them here.
         # One :EDGE per (a,b,etype). If exists → update props; else → create.
-<<<<<<< HEAD
-        cypher = """
-        MATCH (a {name: $s}), (b {name: $t})
-        MERGE (a)-[r:EDGE {etype: $etype}]->(b)
-=======
         # Keep url as property AND create [:FROM] relationship to :Source node
 
         # First, create/update the edge
         edge_cypher = f"""
         MATCH (a {{name: $s}}), (b {{name: $t}})
         MERGE (a)-[r:EDGE {{etype: $etype}}]->(b)
->>>>>>> 1cab7d1b
         SET r.description = $description,
             r.edge_confidence = $edge_confidence,
             r.url = $url
@@ -198,14 +178,11 @@
         MERGE (p)-[:HAS_RATIONALE]->(r)
         RETURN r
         """
-<<<<<<< HEAD
-=======
 
         params = {
             "url": url,
             "content": rationale_content
         }
->>>>>>> 1cab7d1b
 
         g.query(cypher, params)
 
@@ -288,89 +265,12 @@
 
     def ingest_file(self, json_path: Path, errors: dict) -> bool:
         data = json.loads(Path(json_path).read_text(encoding="utf-8"))
-<<<<<<< HEAD
-        # doc = PaperSchema.model_validate(data, strict=False)
-
-        try:
-            # Construct nodes manually without validation
-            nodes = []
-            for node_data in data.get("nodes", []):
-                node = GraphNode.model_construct(**node_data)
-                nodes.append(node)
-
-            # Handle edges - check if they're in logical_chains or at top level
-            edges = []
-            logical_chains = []
-
-            if "logical_chains" in data and data["logical_chains"]:
-                # Original format: edges are nested within logical_chains
-                for chain_data in data["logical_chains"]:
-                    chain_edges = []
-                    for edge_data in chain_data.get("edges", []):
-                        edge = GraphEdge.model_construct(**edge_data)
-                        chain_edges.append(edge)
-                        edges.append(edge)  # Also add to global edges list
-
-                    # Create chain with constructed edges
-                    chain_data_copy = chain_data.copy()
-                    chain_data_copy["edges"] = chain_edges
-                    # chain = LogicalChain.model_construct(**chain_data_copy)
-                    # logical_chains.append(chain)
-
-            elif "edges" in data and data["edges"]:
-                # New format: edges are at the same level as nodes
-                for edge_data in data["edges"]:
-                    edge = GraphEdge.model_construct(**edge_data)
-                    edges.append(edge)
-
-                # Create empty logical_chains for compatibility
-                logical_chains = []
-
-            else:
-                # No edges found in either format
-                edges = []
-                logical_chains = []
-
-            # Construct meta manually
-            meta = []
-            for meta_data in data.get("meta", []):
-                meta_obj = Meta.model_construct(**meta_data)
-                meta.append(meta_obj)
-
-            # Create the PaperSchema with all constructed objects
-            doc = PaperSchema.model_construct(
-                nodes=nodes, logical_chains=logical_chains, meta=meta
-            )
-
-            # If using the new format, you might also want to store edges separately
-            # Add this if your code needs direct access to edges:
-            if hasattr(doc, "edges"):
-                doc.edges = edges
-
-            print("PaperSchema created with:")
-            print(f"  - {len(doc.nodes)} nodes")
-            print(
-                f"  - logical_chains: {hasattr(doc, 'logical_chains')} ({len(getattr(doc, 'logical_chains', []))} items)"
-            )
-            print(
-                f"  - edges: {hasattr(doc, 'edges')} ({len(getattr(doc, 'edges', []))} items)"
-            )
-            if hasattr(doc, "edges") and doc.edges:
-                print(
-                    f"  - First edge: {doc.edges[0].source_node} -> {doc.edges[0].target_node}"
-                )
-
-        except Exception as e:
-            print(f"Error during adaptive construction: {e}")
-            raise e
-=======
 
         # Filter out metadata entries with None values to avoid validation errors
         if 'meta' in data and data['meta']:
             data['meta'] = [meta for meta in data['meta'] if meta.get('value') is not None]
 
         doc = PaperSchema(**data)
->>>>>>> 1cab7d1b
 
         # Extract URL from metadata for use in rationale ingestion
         meta_dict = {item.key: item.value for item in doc.meta}
