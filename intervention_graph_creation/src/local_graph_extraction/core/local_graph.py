--- conflicted
+++ resolved
@@ -50,12 +50,11 @@
 
         # Handle both edge formats
         graph_edges = []
-<<<<<<< HEAD
-        for logical_chain in paper_schema.logical_chains:
-            for edge in logical_chain.edges:
-                graph_edge = GraphEdge(**edge.model_dump())
-                graph_edges.append(graph_edge)
+        for edge in paper_schema.edges:
+            graph_edge = GraphEdge.model_construct(**edge.model_dump())
+            graph_edges.append(graph_edge)
 
+        # Create the LocalGraph - THIS LINE WAS MISSING OR MISPLACED
         local_graph = LocalGraph(nodes=graph_nodes, edges=graph_edges, paper_id=json_path.stem)
         return local_graph, None
 
@@ -74,55 +73,6 @@
         else:
             print(f"[WARN] Embedding file not found for node {node.name} -> {emb_path}")
             node.embedding = np.zeros(1024, dtype=np.float32)
-=======
-        for edge in paper_schema.edges:
-            graph_edge = GraphEdge.model_construct(**edge.model_dump())
-            graph_edges.append(graph_edge)
-
-        # Create the LocalGraph - THIS LINE WAS MISSING OR MISPLACED
-        local_graph = LocalGraph(nodes=graph_nodes, edges=graph_edges, paper_id=json_path.stem)
-        return local_graph, None
-
-    def add_embeddings_to_nodes(self, node: GraphNode) -> None:
-        """Add embeddings to all nodes in the local graph."""
-        # Create text representation for embedding
-        text_parts = []
-        if node.name:
-            text_parts.append(f"Name: {node.name}")
-        if node.description:
-            text_parts.append(f"Description: {node.description}")
-        if node.aliases:
-            text_parts.append(f"Aliases: {', '.join(node.aliases)}")
-        if node.concept_category:
-            text_parts.append(f"Category: {node.concept_category}")
-
-        text = " | ".join(text_parts)
-        node.embedding = self._get_embedding(text)
-
-    def add_embeddings_to_edges(self, edge: GraphEdge) -> None:
-        """Add embeddings to all edges in the local graph."""
-        # Create text representation for embedding
-        text_parts = []
-        if edge.type:
-            text_parts.append(f"Type: {edge.type}")
-        if edge.description:
-            text_parts.append(f"Description: {edge.description}")
-        if edge.source_node:
-            text_parts.append(f"From: {edge.source_node}")
-        if edge.target_node:
-            text_parts.append(f"To: {edge.target_node}")
-
-        text = " | ".join(text_parts)
-        edge.embedding = self._get_embedding(text)
-
-    def _get_embedding(self, text: str) -> np.ndarray:
-        """Get embedding for a given text using SentenceTransformers."""
-        try:
-            # Lazy load the model
-            if self.embedding_model is None:
-                print(f"Loading embedding model: {self.embedding_model_name}")
-                self.embedding_model = SentenceTransformer(self.embedding_model_name)
->>>>>>> 982fa29b
 
     def add_embeddings_to_edges(self, edge: GraphEdge, json_path: Path) -> None:
         """Load embeddings for an edge from embeddings folder."""
