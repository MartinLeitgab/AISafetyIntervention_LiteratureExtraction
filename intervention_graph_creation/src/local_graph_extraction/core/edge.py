from typing import Optional
from pydantic import BaseModel, Field, ConfigDict, field_validator, model_validator
import numpy as np
import time


class Edge(BaseModel):
    type: str = Field(min_length=1, max_length=64, description="relationship label verb")
    source_node: str = Field(min_length=1, description="source node name")
    target_node: str = Field(min_length=1, description="target node name")
    description: str = Field(min_length=1, description="concise description of logical connection")
    edge_confidence: int = Field(ge=1, le=5, description="1-5")

    model_config = ConfigDict(extra="forbid")

    @field_validator("type", "source_node", "target_node", "description")
    @classmethod
    def _strip_nonempty(cls, v: str) -> str:
        v2 = v.strip()
        if not v2:
            raise ValueError("must be non-empty")
        return v2
    
    @model_validator(mode='before')
    @classmethod
    def remove_unwanted_fields(cls, values):
        """Rationale fields are not stored in the database"""
        if isinstance(values, dict):
            ignored_fields = ["edge_confidence_rationale", "edge_rationale"]
            for field in ignored_fields:
                values.pop(field, None)
        return values

    @model_validator(mode="after")
    def _no_self_loop(self):
        if self.source_node == self.target_node:
            raise ValueError("self-loop edges are not allowed (source_node == target_node)")
        return self


class GraphEdge(Edge):
    """Extended Edge class with embedding and concept metadata support."""
    embedding: Optional[np.ndarray] = None
    model_config = ConfigDict(arbitrary_types_allowed=True)
    # semantic compression
    is_tombstone: Optional[bool] =  False
    merge_rational: Optional[str] = None
    cycled_id: Optional[str] = None
    created_at: Optional[int] = None
    updated_at: Optional[int] = None

    def __init__(self, **data):
<<<<<<< HEAD
        # Handle embedding separately to avoid pydantic validation issues
        embedding = data.pop('embedding', None)
        super().__init__(**data)
        self.embedding = embedding
        self.created_at = int(time.time() * 1000)
        self.updated_at = int(time.time() * 1000)
=======
        super().__init__(**data)
>>>>>>> 97b416de
<|MERGE_RESOLUTION|>--- conflicted
+++ resolved
@@ -50,13 +50,7 @@
     updated_at: Optional[int] = None
 
     def __init__(self, **data):
-<<<<<<< HEAD
-        # Handle embedding separately to avoid pydantic validation issues
-        embedding = data.pop('embedding', None)
         super().__init__(**data)
         self.embedding = embedding
         self.created_at = int(time.time() * 1000)
-        self.updated_at = int(time.time() * 1000)
-=======
-        super().__init__(**data)
->>>>>>> 97b416de
+        self.updated_at = int(time.time() * 1000)