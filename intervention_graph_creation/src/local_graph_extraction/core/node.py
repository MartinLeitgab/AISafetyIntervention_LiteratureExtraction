from typing import Optional, Literal, List, Dict
from pydantic import BaseModel, Field, ConfigDict, field_validator, model_validator
import numpy as np
import time


class Node(BaseModel):
    name: str = Field(description="concise natural-language description of node")
    type: Literal["concept", "intervention"]
    description: str = Field(description="detailed technical description of node (1-2 sentences only)")

    aliases: Optional[List[str]] = Field(default=None, description="2-3 alternative concise descriptions of node")
    concept_category: Optional[str] = Field(default=None, description="from examples or create a new category ("
                                                                      "concept nodes only, otherwise null)")
    intervention_lifecycle: Optional[int] = Field(default=None, ge=1, le=6,
                                                  description="1-6 (only for intervention nodes)")
    intervention_maturity: Optional[int] = Field(default=None, ge=1, le=4,
                                                 description="1-4 (only for intervention nodes)")

    model_config = ConfigDict(extra="forbid")

    @field_validator("name", "description")
    @classmethod
    def _non_empty_str(cls, v: str) -> str:
        v2 = v.strip()
        if not v2:
            raise ValueError("must be non-empty")
        return v2

    @field_validator("concept_category")
    @classmethod
    def _trim_optional_str(cls, v: Optional[str]) -> Optional[str]:
        return v.strip() if isinstance(v, str) else v

    @field_validator("aliases")
    @classmethod
    def _validate_aliases(cls, v: Optional[List[str]]) -> Optional[List[str]]:
        if v is None:
            return v
        cleaned = [s.strip() for s in v if isinstance(s, str) and s.strip()]
        if len(cleaned) != len(v):
            raise ValueError("aliases contain empty/invalid strings")
        if not (1 <= len(cleaned) <= 3):
            raise ValueError("aliases must have 1–3 items")
        for s in cleaned:
            if len(s) > 200:
                raise ValueError("alias too long (>200 chars)")
        return cleaned
    
    @model_validator(mode='before')
    @classmethod
    def remove_unwanted_fields(cls, values):
        """Rationale fields are not stored in the database"""
        if isinstance(values, dict):
            ignored_fields = ["intervention_maturity_rationale", "intervention_lifecycle_rationale",
                              "node_rationale"]
            for field in ignored_fields:
                values.pop(field, None)
        return values

    @model_validator(mode="after")
    def _cross_field_rules(self):
        if self.type == "concept":
            if self.intervention_lifecycle is not None or self.intervention_maturity is not None:
                raise ValueError("intervention_* must be null for concept nodes")
        else:
            if self.concept_category is not None:
                raise ValueError("concept_category must be null for intervention nodes")
            if self.intervention_lifecycle is None or self.intervention_maturity is None:
                raise ValueError("intervention_lifecycle and intervention_maturity are required for intervention nodes")
        return self


class GraphNode(Node):
    """Extended Node class with embedding support."""
    embedding: Optional[np.ndarray] = None
    model_config = ConfigDict(arbitrary_types_allowed=True)
    is_tombstone: Optional[bool] =  False
    is_leaf: Optional[bool] = True
    cycled_id: Optional[str] = None
    created_at: Optional[int] = None
    updated_at: Optional[int] = None

    def __init__(self, **data):
<<<<<<< HEAD
        # Handle embedding separately to avoid pydantic validation issues
        embedding = data.pop('embedding', None)
        super().__init__(**data)
        self.created_at = int(time.time() * 1000)
        self.updated_at = int(time.time() * 1000)
        self.embedding = embedding
=======
        super().__init__(**data)
>>>>>>> 97b416de
<|MERGE_RESOLUTION|>--- conflicted
+++ resolved
@@ -82,13 +82,7 @@
     updated_at: Optional[int] = None
 
     def __init__(self, **data):
-<<<<<<< HEAD
-        # Handle embedding separately to avoid pydantic validation issues
-        embedding = data.pop('embedding', None)
         super().__init__(**data)
         self.created_at = int(time.time() * 1000)
         self.updated_at = int(time.time() * 1000)
-        self.embedding = embedding
-=======
-        super().__init__(**data)
->>>>>>> 97b416de
+        self.embedding = embedding